--- conflicted
+++ resolved
@@ -41,13 +41,8 @@
     "pathe": "^1.1.1",
     "tsup": "^8.0.1",
     "prettier": "2.8.8",
-<<<<<<< HEAD
-    "prettier-plugin-solidity": "1.1.3",
     "solhint": "3.4.1",
-    "tsx": "^4.6.2"
-=======
-    "prettier-plugin-solidity": "1.2.0",
-    "solhint": "3.4.1"
->>>>>>> 46c94edf
+    "tsx": "^4.6.2",
+    "prettier-plugin-solidity": "1.2.0"
   }
 }